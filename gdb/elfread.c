/* Read ELF (Executable and Linking Format) object files for GDB.

   Copyright (C) 1991-2015 Free Software Foundation, Inc.

   Written by Fred Fish at Cygnus Support.

   This file is part of GDB.

   This program is free software; you can redistribute it and/or modify
   it under the terms of the GNU General Public License as published by
   the Free Software Foundation; either version 3 of the License, or
   (at your option) any later version.

   This program is distributed in the hope that it will be useful,
   but WITHOUT ANY WARRANTY; without even the implied warranty of
   MERCHANTABILITY or FITNESS FOR A PARTICULAR PURPOSE.  See the
   GNU General Public License for more details.

   You should have received a copy of the GNU General Public License
   along with this program.  If not, see <http://www.gnu.org/licenses/>.  */

#include "defs.h"
#include "bfd.h"
#include "elf-bfd.h"
#include "elf/common.h"
#include "elf/internal.h"
#include "elf/mips.h"
#include "symtab.h"
#include "symfile.h"
#include "objfiles.h"
#include "buildsym.h"
#include "stabsread.h"
#include "gdb-stabs.h"
#include "complaints.h"
#include "demangle.h"
#include "psympriv.h"
#include "filenames.h"
#include "probe.h"
#include "arch-utils.h"
#include "gdbtypes.h"
#include "value.h"
#include "infcall.h"
#include "gdbthread.h"
#include "regcache.h"
#include "bcache.h"
#include "gdb_bfd.h"
#include "build-id.h"
<<<<<<< HEAD
#include "extension.h"
=======
#include "location.h"
>>>>>>> 16ad13ec

extern void _initialize_elfread (void);

/* Forward declarations.  */
extern const struct sym_fns elf_sym_fns_gdb_index;
extern const struct sym_fns elf_sym_fns_lazy_psyms;

/* The struct elfinfo is available only during ELF symbol table and
   psymtab reading.  It is destroyed at the completion of psymtab-reading.
   It's local to elf_symfile_read.  */

struct elfinfo
  {
    asection *stabsect;		/* Section pointer for .stab section */
    asection *mdebugsect;	/* Section pointer for .mdebug section */
  };

/* Per-BFD data for probe info.  */

static const struct bfd_data *probe_key = NULL;

/* Minimal symbols located at the GOT entries for .plt - that is the real
   pointer where the given entry will jump to.  It gets updated by the real
   function address during lazy ld.so resolving in the inferior.  These
   minimal symbols are indexed for <tab>-completion.  */

#define SYMBOL_GOT_PLT_SUFFIX "@got.plt"

/* Locate the segments in ABFD.  */

static struct symfile_segment_data *
elf_symfile_segments (bfd *abfd)
{
  Elf_Internal_Phdr *phdrs, **segments;
  long phdrs_size;
  int num_phdrs, num_segments, num_sections, i;
  asection *sect;
  struct symfile_segment_data *data;

  phdrs_size = bfd_get_elf_phdr_upper_bound (abfd);
  if (phdrs_size == -1)
    return NULL;

  phdrs = alloca (phdrs_size);
  num_phdrs = bfd_get_elf_phdrs (abfd, phdrs);
  if (num_phdrs == -1)
    return NULL;

  num_segments = 0;
  segments = alloca (sizeof (Elf_Internal_Phdr *) * num_phdrs);
  for (i = 0; i < num_phdrs; i++)
    if (phdrs[i].p_type == PT_LOAD)
      segments[num_segments++] = &phdrs[i];

  if (num_segments == 0)
    return NULL;

  data = XCNEW (struct symfile_segment_data);
  data->num_segments = num_segments;
  data->segment_bases = XCNEWVEC (CORE_ADDR, num_segments);
  data->segment_sizes = XCNEWVEC (CORE_ADDR, num_segments);

  for (i = 0; i < num_segments; i++)
    {
      data->segment_bases[i] = segments[i]->p_vaddr;
      data->segment_sizes[i] = segments[i]->p_memsz;
    }

  num_sections = bfd_count_sections (abfd);
  data->segment_info = XCNEWVEC (int, num_sections);

  for (i = 0, sect = abfd->sections; sect != NULL; i++, sect = sect->next)
    {
      int j;
      CORE_ADDR vma;

      if ((bfd_get_section_flags (abfd, sect) & SEC_ALLOC) == 0)
	continue;

      vma = bfd_get_section_vma (abfd, sect);

      for (j = 0; j < num_segments; j++)
	if (segments[j]->p_memsz > 0
	    && vma >= segments[j]->p_vaddr
	    && (vma - segments[j]->p_vaddr) < segments[j]->p_memsz)
	  {
	    data->segment_info[i] = j + 1;
	    break;
	  }

      /* We should have found a segment for every non-empty section.
	 If we haven't, we will not relocate this section by any
	 offsets we apply to the segments.  As an exception, do not
	 warn about SHT_NOBITS sections; in normal ELF execution
	 environments, SHT_NOBITS means zero-initialized and belongs
	 in a segment, but in no-OS environments some tools (e.g. ARM
	 RealView) use SHT_NOBITS for uninitialized data.  Since it is
	 uninitialized, it doesn't need a program header.  Such
	 binaries are not relocatable.  */
      if (bfd_get_section_size (sect) > 0 && j == num_segments
	  && (bfd_get_section_flags (abfd, sect) & SEC_LOAD) != 0)
	warning (_("Loadable section \"%s\" outside of ELF segments"),
		 bfd_section_name (abfd, sect));
    }

  return data;
}

/* We are called once per section from elf_symfile_read.  We
   need to examine each section we are passed, check to see
   if it is something we are interested in processing, and
   if so, stash away some access information for the section.

   For now we recognize the dwarf debug information sections and
   line number sections from matching their section names.  The
   ELF definition is no real help here since it has no direct
   knowledge of DWARF (by design, so any debugging format can be
   used).

   We also recognize the ".stab" sections used by the Sun compilers
   released with Solaris 2.

   FIXME: The section names should not be hardwired strings (what
   should they be?  I don't think most object file formats have enough
   section flags to specify what kind of debug section it is.
   -kingdon).  */

static void
elf_locate_sections (bfd *ignore_abfd, asection *sectp, void *eip)
{
  struct elfinfo *ei;

  ei = (struct elfinfo *) eip;
  if (strcmp (sectp->name, ".stab") == 0)
    {
      ei->stabsect = sectp;
    }
  else if (strcmp (sectp->name, ".mdebug") == 0)
    {
      ei->mdebugsect = sectp;
    }
}

static struct minimal_symbol *
record_minimal_symbol (const char *name, int name_len, int copy_name,
		       CORE_ADDR address,
		       enum minimal_symbol_type ms_type,
		       asection *bfd_section, struct objfile *objfile)
{
  struct gdbarch *gdbarch = get_objfile_arch (objfile);

  if (ms_type == mst_text || ms_type == mst_file_text
      || ms_type == mst_text_gnu_ifunc)
    address = gdbarch_addr_bits_remove (gdbarch, address);

  return prim_record_minimal_symbol_full (name, name_len, copy_name, address,
					  ms_type,
					  gdb_bfd_section_index (objfile->obfd,
								 bfd_section),
					  objfile);
}

/* Read the symbol table of an ELF file.

   Given an objfile, a symbol table, and a flag indicating whether the
   symbol table contains regular, dynamic, or synthetic symbols, add all
   the global function and data symbols to the minimal symbol table.

   In stabs-in-ELF, as implemented by Sun, there are some local symbols
   defined in the ELF symbol table, which can be used to locate
   the beginnings of sections from each ".o" file that was linked to
   form the executable objfile.  We gather any such info and record it
   in data structures hung off the objfile's private data.  */

#define ST_REGULAR 0
#define ST_DYNAMIC 1
#define ST_SYNTHETIC 2

static void
elf_symtab_read (struct objfile *objfile, int type,
		 long number_of_symbols, asymbol **symbol_table,
		 int copy_names)
{
  struct gdbarch *gdbarch = get_objfile_arch (objfile);
  asymbol *sym;
  long i;
  CORE_ADDR symaddr;
  CORE_ADDR offset;
  enum minimal_symbol_type ms_type;
  /* Name of the last file symbol.  This is either a constant string or is
     saved on the objfile's filename cache.  */
  const char *filesymname = "";
  struct dbx_symfile_info *dbx = DBX_SYMFILE_INFO (objfile);
  int stripped = (bfd_get_symcount (objfile->obfd) == 0);
  int elf_make_msymbol_special_p
    = gdbarch_elf_make_msymbol_special_p (gdbarch);

  for (i = 0; i < number_of_symbols; i++)
    {
      sym = symbol_table[i];
      if (sym->name == NULL || *sym->name == '\0')
	{
	  /* Skip names that don't exist (shouldn't happen), or names
	     that are null strings (may happen).  */
	  continue;
	}

      /* Skip "special" symbols, e.g. ARM mapping symbols.  These are
	 symbols which do not correspond to objects in the symbol table,
	 but have some other target-specific meaning.  */
      if (bfd_is_target_special_symbol (objfile->obfd, sym))
	{
	  if (gdbarch_record_special_symbol_p (gdbarch))
	    gdbarch_record_special_symbol (gdbarch, objfile, sym);
	  continue;
	}

      offset = ANOFFSET (objfile->section_offsets,
			 gdb_bfd_section_index (objfile->obfd, sym->section));
      if (type == ST_DYNAMIC
	  && sym->section == bfd_und_section_ptr
	  && (sym->flags & BSF_FUNCTION))
	{
	  struct minimal_symbol *msym;
	  bfd *abfd = objfile->obfd;
	  asection *sect;

	  /* Symbol is a reference to a function defined in
	     a shared library.
	     If its value is non zero then it is usually the address
	     of the corresponding entry in the procedure linkage table,
	     plus the desired section offset.
	     If its value is zero then the dynamic linker has to resolve
	     the symbol.  We are unable to find any meaningful address
	     for this symbol in the executable file, so we skip it.  */
	  symaddr = sym->value;
	  if (symaddr == 0)
	    continue;

	  /* sym->section is the undefined section.  However, we want to
	     record the section where the PLT stub resides with the
	     minimal symbol.  Search the section table for the one that
	     covers the stub's address.  */
	  for (sect = abfd->sections; sect != NULL; sect = sect->next)
	    {
	      if ((bfd_get_section_flags (abfd, sect) & SEC_ALLOC) == 0)
		continue;

	      if (symaddr >= bfd_get_section_vma (abfd, sect)
		  && symaddr < bfd_get_section_vma (abfd, sect)
			       + bfd_get_section_size (sect))
		break;
	    }
	  if (!sect)
	    continue;

	  /* On ia64-hpux, we have discovered that the system linker
	     adds undefined symbols with nonzero addresses that cannot
	     be right (their address points inside the code of another
	     function in the .text section).  This creates problems
	     when trying to determine which symbol corresponds to
	     a given address.

	     We try to detect those buggy symbols by checking which
	     section we think they correspond to.  Normally, PLT symbols
	     are stored inside their own section, and the typical name
	     for that section is ".plt".  So, if there is a ".plt"
	     section, and yet the section name of our symbol does not
	     start with ".plt", we ignore that symbol.  */
	  if (!startswith (sect->name, ".plt")
	      && bfd_get_section_by_name (abfd, ".plt") != NULL)
	    continue;

	  msym = record_minimal_symbol
	    (sym->name, strlen (sym->name), copy_names,
	     symaddr, mst_solib_trampoline, sect, objfile);
	  if (msym != NULL)
	    {
	      msym->filename = filesymname;
	      if (elf_make_msymbol_special_p)
		gdbarch_elf_make_msymbol_special (gdbarch, sym, msym);
	    }
	  continue;
	}

      /* If it is a nonstripped executable, do not enter dynamic
	 symbols, as the dynamic symbol table is usually a subset
	 of the main symbol table.  */
      if (type == ST_DYNAMIC && !stripped)
	continue;
      if (sym->flags & BSF_FILE)
	{
	  filesymname = bcache (sym->name, strlen (sym->name) + 1,
				objfile->per_bfd->filename_cache);
	}
      else if (sym->flags & BSF_SECTION_SYM)
	continue;
      else if (sym->flags & (BSF_GLOBAL | BSF_LOCAL | BSF_WEAK
			     | BSF_GNU_UNIQUE))
	{
	  struct minimal_symbol *msym;

	  /* Select global/local/weak symbols.  Note that bfd puts abs
	     symbols in their own section, so all symbols we are
	     interested in will have a section.  */
	  /* Bfd symbols are section relative.  */
	  symaddr = sym->value + sym->section->vma;
	  /* For non-absolute symbols, use the type of the section
	     they are relative to, to intuit text/data.  Bfd provides
	     no way of figuring this out for absolute symbols.  */
	  if (sym->section == bfd_abs_section_ptr)
	    {
	      /* This is a hack to get the minimal symbol type
		 right for Irix 5, which has absolute addresses
		 with special section indices for dynamic symbols.

		 NOTE: uweigand-20071112: Synthetic symbols do not
		 have an ELF-private part, so do not touch those.  */
	      unsigned int shndx = type == ST_SYNTHETIC ? 0 :
		((elf_symbol_type *) sym)->internal_elf_sym.st_shndx;

	      switch (shndx)
		{
		case SHN_MIPS_TEXT:
		  ms_type = mst_text;
		  break;
		case SHN_MIPS_DATA:
		  ms_type = mst_data;
		  break;
		case SHN_MIPS_ACOMMON:
		  ms_type = mst_bss;
		  break;
		default:
		  ms_type = mst_abs;
		}

	      /* If it is an Irix dynamic symbol, skip section name
		 symbols, relocate all others by section offset.  */
	      if (ms_type != mst_abs)
		{
		  if (sym->name[0] == '.')
		    continue;
		}
	    }
	  else if (sym->section->flags & SEC_CODE)
	    {
	      if (sym->flags & (BSF_GLOBAL | BSF_WEAK | BSF_GNU_UNIQUE))
		{
		  if (sym->flags & BSF_GNU_INDIRECT_FUNCTION)
		    ms_type = mst_text_gnu_ifunc;
		  else
		    ms_type = mst_text;
		}
	      /* The BSF_SYNTHETIC check is there to omit ppc64 function
		 descriptors mistaken for static functions starting with 'L'.
		 */
	      else if ((sym->name[0] == '.' && sym->name[1] == 'L'
			&& (sym->flags & BSF_SYNTHETIC) == 0)
		       || ((sym->flags & BSF_LOCAL)
			   && sym->name[0] == '$'
			   && sym->name[1] == 'L'))
		/* Looks like a compiler-generated label.  Skip
		   it.  The assembler should be skipping these (to
		   keep executables small), but apparently with
		   gcc on the (deleted) delta m88k SVR4, it loses.
		   So to have us check too should be harmless (but
		   I encourage people to fix this in the assembler
		   instead of adding checks here).  */
		continue;
	      else
		{
		  ms_type = mst_file_text;
		}
	    }
	  else if (sym->section->flags & SEC_ALLOC)
	    {
	      if (sym->flags & (BSF_GLOBAL | BSF_WEAK | BSF_GNU_UNIQUE))
		{
		  if (sym->section->flags & SEC_LOAD)
		    {
		      ms_type = mst_data;
		    }
		  else
		    {
		      ms_type = mst_bss;
		    }
		}
	      else if (sym->flags & BSF_LOCAL)
		{
		  if (sym->section->flags & SEC_LOAD)
		    {
		      ms_type = mst_file_data;
		    }
		  else
		    {
		      ms_type = mst_file_bss;
		    }
		}
	      else
		{
		  ms_type = mst_unknown;
		}
	    }
	  else
	    {
	      /* FIXME:  Solaris2 shared libraries include lots of
		 odd "absolute" and "undefined" symbols, that play
		 hob with actions like finding what function the PC
		 is in.  Ignore them if they aren't text, data, or bss.  */
	      /* ms_type = mst_unknown; */
	      continue;	/* Skip this symbol.  */
	    }
	  msym = record_minimal_symbol
	    (sym->name, strlen (sym->name), copy_names, symaddr,
	     ms_type, sym->section, objfile);

	  if (msym)
	    {
	      /* NOTE: uweigand-20071112: A synthetic symbol does not have an
		 ELF-private part.  */
	      if (type != ST_SYNTHETIC)
		{
		  /* Pass symbol size field in via BFD.  FIXME!!!  */
		  elf_symbol_type *elf_sym = (elf_symbol_type *) sym;
		  SET_MSYMBOL_SIZE (msym, elf_sym->internal_elf_sym.st_size);
		}

	      msym->filename = filesymname;
	      if (elf_make_msymbol_special_p)
		gdbarch_elf_make_msymbol_special (gdbarch, sym, msym);
	    }

	  /* If we see a default versioned symbol, install it under
	     its version-less name.  */
	  if (msym != NULL)
	    {
	      const char *atsign = strchr (sym->name, '@');

	      if (atsign != NULL && atsign[1] == '@' && atsign > sym->name)
		{
		  int len = atsign - sym->name;

		  record_minimal_symbol (sym->name, len, 1, symaddr,
					 ms_type, sym->section, objfile);
		}
	    }

	  /* For @plt symbols, also record a trampoline to the
	     destination symbol.  The @plt symbol will be used in
	     disassembly, and the trampoline will be used when we are
	     trying to find the target.  */
	  if (msym && ms_type == mst_text && type == ST_SYNTHETIC)
	    {
	      int len = strlen (sym->name);

	      if (len > 4 && strcmp (sym->name + len - 4, "@plt") == 0)
		{
		  struct minimal_symbol *mtramp;

		  mtramp = record_minimal_symbol (sym->name, len - 4, 1,
						  symaddr,
						  mst_solib_trampoline,
						  sym->section, objfile);
		  if (mtramp)
		    {
		      SET_MSYMBOL_SIZE (mtramp, MSYMBOL_SIZE (msym));
		      mtramp->created_by_gdb = 1;
		      mtramp->filename = filesymname;
		      if (elf_make_msymbol_special_p)
			gdbarch_elf_make_msymbol_special (gdbarch,
							  sym, mtramp);
		    }
		}
	    }
	}
    }
}

/* Build minimal symbols named `function@got.plt' (see SYMBOL_GOT_PLT_SUFFIX)
   for later look ups of which function to call when user requests
   a STT_GNU_IFUNC function.  As the STT_GNU_IFUNC type is found at the target
   library defining `function' we cannot yet know while reading OBJFILE which
   of the SYMBOL_GOT_PLT_SUFFIX entries will be needed and later
   DYN_SYMBOL_TABLE is no longer easily available for OBJFILE.  */

static void
elf_rel_plt_read (struct objfile *objfile, asymbol **dyn_symbol_table)
{
  bfd *obfd = objfile->obfd;
  const struct elf_backend_data *bed = get_elf_backend_data (obfd);
  asection *plt, *relplt, *got_plt;
  int plt_elf_idx;
  bfd_size_type reloc_count, reloc;
  char *string_buffer = NULL;
  size_t string_buffer_size = 0;
  struct cleanup *back_to;
  struct gdbarch *gdbarch = get_objfile_arch (objfile);
  struct type *ptr_type = builtin_type (gdbarch)->builtin_data_ptr;
  size_t ptr_size = TYPE_LENGTH (ptr_type);

  if (objfile->separate_debug_objfile_backlink)
    return;

  plt = bfd_get_section_by_name (obfd, ".plt");
  if (plt == NULL)
    return;
  plt_elf_idx = elf_section_data (plt)->this_idx;

  got_plt = bfd_get_section_by_name (obfd, ".got.plt");
  if (got_plt == NULL)
    {
      /* For platforms where there is no separate .got.plt.  */
      got_plt = bfd_get_section_by_name (obfd, ".got");
      if (got_plt == NULL)
	return;
    }

  /* This search algorithm is from _bfd_elf_canonicalize_dynamic_reloc.  */
  for (relplt = obfd->sections; relplt != NULL; relplt = relplt->next)
    if (elf_section_data (relplt)->this_hdr.sh_info == plt_elf_idx
	&& (elf_section_data (relplt)->this_hdr.sh_type == SHT_REL
	    || elf_section_data (relplt)->this_hdr.sh_type == SHT_RELA))
      break;
  if (relplt == NULL)
    return;

  if (! bed->s->slurp_reloc_table (obfd, relplt, dyn_symbol_table, TRUE))
    return;

  back_to = make_cleanup (free_current_contents, &string_buffer);

  reloc_count = relplt->size / elf_section_data (relplt)->this_hdr.sh_entsize;
  for (reloc = 0; reloc < reloc_count; reloc++)
    {
      const char *name;
      struct minimal_symbol *msym;
      CORE_ADDR address;
      const size_t got_suffix_len = strlen (SYMBOL_GOT_PLT_SUFFIX);
      size_t name_len;

      name = bfd_asymbol_name (*relplt->relocation[reloc].sym_ptr_ptr);
      name_len = strlen (name);
      address = relplt->relocation[reloc].address;

      /* Does the pointer reside in the .got.plt section?  */
      if (!(bfd_get_section_vma (obfd, got_plt) <= address
            && address < bfd_get_section_vma (obfd, got_plt)
			 + bfd_get_section_size (got_plt)))
	continue;

      /* We cannot check if NAME is a reference to mst_text_gnu_ifunc as in
	 OBJFILE the symbol is undefined and the objfile having NAME defined
	 may not yet have been loaded.  */

      if (string_buffer_size < name_len + got_suffix_len + 1)
	{
	  string_buffer_size = 2 * (name_len + got_suffix_len);
	  string_buffer = xrealloc (string_buffer, string_buffer_size);
	}
      memcpy (string_buffer, name, name_len);
      memcpy (&string_buffer[name_len], SYMBOL_GOT_PLT_SUFFIX,
	      got_suffix_len + 1);

      msym = record_minimal_symbol (string_buffer, name_len + got_suffix_len,
                                    1, address, mst_slot_got_plt, got_plt,
				    objfile);
      if (msym)
	SET_MSYMBOL_SIZE (msym, ptr_size);
    }

  do_cleanups (back_to);
}

/* The data pointer is htab_t for gnu_ifunc_record_cache_unchecked.  */

static const struct objfile_data *elf_objfile_gnu_ifunc_cache_data;

/* Map function names to CORE_ADDR in elf_objfile_gnu_ifunc_cache_data.  */

struct elf_gnu_ifunc_cache
{
  /* This is always a function entry address, not a function descriptor.  */
  CORE_ADDR addr;

  char name[1];
};

/* htab_hash for elf_objfile_gnu_ifunc_cache_data.  */

static hashval_t
elf_gnu_ifunc_cache_hash (const void *a_voidp)
{
  const struct elf_gnu_ifunc_cache *a = a_voidp;

  return htab_hash_string (a->name);
}

/* htab_eq for elf_objfile_gnu_ifunc_cache_data.  */

static int
elf_gnu_ifunc_cache_eq (const void *a_voidp, const void *b_voidp)
{
  const struct elf_gnu_ifunc_cache *a = a_voidp;
  const struct elf_gnu_ifunc_cache *b = b_voidp;

  return strcmp (a->name, b->name) == 0;
}

/* Record the target function address of a STT_GNU_IFUNC function NAME is the
   function entry address ADDR.  Return 1 if NAME and ADDR are considered as
   valid and therefore they were successfully recorded, return 0 otherwise.

   Function does not expect a duplicate entry.  Use
   elf_gnu_ifunc_resolve_by_cache first to check if the entry for NAME already
   exists.  */

static int
elf_gnu_ifunc_record_cache (const char *name, CORE_ADDR addr)
{
  struct bound_minimal_symbol msym;
  asection *sect;
  struct objfile *objfile;
  htab_t htab;
  struct elf_gnu_ifunc_cache entry_local, *entry_p;
  void **slot;

  msym = lookup_minimal_symbol_by_pc (addr);
  if (msym.minsym == NULL)
    return 0;
  if (BMSYMBOL_VALUE_ADDRESS (msym) != addr)
    return 0;
  /* minimal symbols have always SYMBOL_OBJ_SECTION non-NULL.  */
  sect = MSYMBOL_OBJ_SECTION (msym.objfile, msym.minsym)->the_bfd_section;
  objfile = msym.objfile;

  /* If .plt jumps back to .plt the symbol is still deferred for later
     resolution and it has no use for GDB.  Besides ".text" this symbol can
     reside also in ".opd" for ppc64 function descriptor.  */
  if (strcmp (bfd_get_section_name (objfile->obfd, sect), ".plt") == 0)
    return 0;

  htab = objfile_data (objfile, elf_objfile_gnu_ifunc_cache_data);
  if (htab == NULL)
    {
      htab = htab_create_alloc_ex (1, elf_gnu_ifunc_cache_hash,
				   elf_gnu_ifunc_cache_eq,
				   NULL, &objfile->objfile_obstack,
				   hashtab_obstack_allocate,
				   dummy_obstack_deallocate);
      set_objfile_data (objfile, elf_objfile_gnu_ifunc_cache_data, htab);
    }

  entry_local.addr = addr;
  obstack_grow (&objfile->objfile_obstack, &entry_local,
		offsetof (struct elf_gnu_ifunc_cache, name));
  obstack_grow_str0 (&objfile->objfile_obstack, name);
  entry_p = obstack_finish (&objfile->objfile_obstack);

  slot = htab_find_slot (htab, entry_p, INSERT);
  if (*slot != NULL)
    {
      struct elf_gnu_ifunc_cache *entry_found_p = *slot;
      struct gdbarch *gdbarch = get_objfile_arch (objfile);

      if (entry_found_p->addr != addr)
	{
	  /* This case indicates buggy inferior program, the resolved address
	     should never change.  */

	    warning (_("gnu-indirect-function \"%s\" has changed its resolved "
		       "function_address from %s to %s"),
		     name, paddress (gdbarch, entry_found_p->addr),
		     paddress (gdbarch, addr));
	}

      /* New ENTRY_P is here leaked/duplicate in the OBJFILE obstack.  */
    }
  *slot = entry_p;

  return 1;
}

/* Try to find the target resolved function entry address of a STT_GNU_IFUNC
   function NAME.  If the address is found it is stored to *ADDR_P (if ADDR_P
   is not NULL) and the function returns 1.  It returns 0 otherwise.

   Only the elf_objfile_gnu_ifunc_cache_data hash table is searched by this
   function.  */

static int
elf_gnu_ifunc_resolve_by_cache (const char *name, CORE_ADDR *addr_p)
{
  struct objfile *objfile;

  ALL_PSPACE_OBJFILES (current_program_space, objfile)
    {
      htab_t htab;
      struct elf_gnu_ifunc_cache *entry_p;
      void **slot;

      htab = objfile_data (objfile, elf_objfile_gnu_ifunc_cache_data);
      if (htab == NULL)
	continue;

      entry_p = alloca (sizeof (*entry_p) + strlen (name));
      strcpy (entry_p->name, name);

      slot = htab_find_slot (htab, entry_p, NO_INSERT);
      if (slot == NULL)
	continue;
      entry_p = *slot;
      gdb_assert (entry_p != NULL);

      if (addr_p)
	*addr_p = entry_p->addr;
      return 1;
    }

  return 0;
}

/* Try to find the target resolved function entry address of a STT_GNU_IFUNC
   function NAME.  If the address is found it is stored to *ADDR_P (if ADDR_P
   is not NULL) and the function returns 1.  It returns 0 otherwise.

   Only the SYMBOL_GOT_PLT_SUFFIX locations are searched by this function.
   elf_gnu_ifunc_resolve_by_cache must have been already called for NAME to
   prevent cache entries duplicates.  */

static int
elf_gnu_ifunc_resolve_by_got (const char *name, CORE_ADDR *addr_p)
{
  char *name_got_plt;
  struct objfile *objfile;
  const size_t got_suffix_len = strlen (SYMBOL_GOT_PLT_SUFFIX);

  name_got_plt = alloca (strlen (name) + got_suffix_len + 1);
  sprintf (name_got_plt, "%s" SYMBOL_GOT_PLT_SUFFIX, name);

  ALL_PSPACE_OBJFILES (current_program_space, objfile)
    {
      bfd *obfd = objfile->obfd;
      struct gdbarch *gdbarch = get_objfile_arch (objfile);
      struct type *ptr_type = builtin_type (gdbarch)->builtin_data_ptr;
      size_t ptr_size = TYPE_LENGTH (ptr_type);
      CORE_ADDR pointer_address, addr;
      asection *plt;
      gdb_byte *buf = alloca (ptr_size);
      struct bound_minimal_symbol msym;

      msym = lookup_minimal_symbol (name_got_plt, NULL, objfile);
      if (msym.minsym == NULL)
	continue;
      if (MSYMBOL_TYPE (msym.minsym) != mst_slot_got_plt)
	continue;
      pointer_address = BMSYMBOL_VALUE_ADDRESS (msym);

      plt = bfd_get_section_by_name (obfd, ".plt");
      if (plt == NULL)
	continue;

      if (MSYMBOL_SIZE (msym.minsym) != ptr_size)
	continue;
      if (target_read_memory (pointer_address, buf, ptr_size) != 0)
	continue;
      addr = extract_typed_address (buf, ptr_type);
      addr = gdbarch_convert_from_func_ptr_addr (gdbarch, addr,
						 &current_target);
      addr = gdbarch_addr_bits_remove (gdbarch, addr);

      if (addr_p)
	*addr_p = addr;
      if (elf_gnu_ifunc_record_cache (name, addr))
	return 1;
    }

  return 0;
}

/* Try to find the target resolved function entry address of a STT_GNU_IFUNC
   function NAME.  If the address is found it is stored to *ADDR_P (if ADDR_P
   is not NULL) and the function returns 1.  It returns 0 otherwise.

   Both the elf_objfile_gnu_ifunc_cache_data hash table and
   SYMBOL_GOT_PLT_SUFFIX locations are searched by this function.  */

static int
elf_gnu_ifunc_resolve_name (const char *name, CORE_ADDR *addr_p)
{
  if (elf_gnu_ifunc_resolve_by_cache (name, addr_p))
    return 1;

  if (elf_gnu_ifunc_resolve_by_got (name, addr_p))
    return 1;

  return 0;
}

/* Call STT_GNU_IFUNC - a function returning addresss of a real function to
   call.  PC is theSTT_GNU_IFUNC resolving function entry.  The value returned
   is the entry point of the resolved STT_GNU_IFUNC target function to call.
   */

static CORE_ADDR
elf_gnu_ifunc_resolve_addr (struct gdbarch *gdbarch, CORE_ADDR pc)
{
  const char *name_at_pc;
  CORE_ADDR start_at_pc, address;
  struct type *func_func_type = builtin_type (gdbarch)->builtin_func_func;
  struct value *function, *address_val;

  /* Try first any non-intrusive methods without an inferior call.  */

  if (find_pc_partial_function (pc, &name_at_pc, &start_at_pc, NULL)
      && start_at_pc == pc)
    {
      if (elf_gnu_ifunc_resolve_name (name_at_pc, &address))
	return address;
    }
  else
    name_at_pc = NULL;

  function = allocate_value (func_func_type);
  set_value_address (function, pc);

  /* STT_GNU_IFUNC resolver functions have no parameters.  FUNCTION is the
     function entry address.  ADDRESS may be a function descriptor.  */

  address_val = call_function_by_hand (function, 0, NULL);
  address = value_as_address (address_val);
  address = gdbarch_convert_from_func_ptr_addr (gdbarch, address,
						&current_target);
  address = gdbarch_addr_bits_remove (gdbarch, address);

  if (name_at_pc)
    elf_gnu_ifunc_record_cache (name_at_pc, address);

  return address;
}

/* Handle inferior hit of bp_gnu_ifunc_resolver, see its definition.  */

static void
elf_gnu_ifunc_resolver_stop (struct breakpoint *b)
{
  struct breakpoint *b_return;
  struct frame_info *prev_frame = get_prev_frame (get_current_frame ());
  struct frame_id prev_frame_id = get_stack_frame_id (prev_frame);
  CORE_ADDR prev_pc = get_frame_pc (prev_frame);
  int thread_id = pid_to_thread_id (inferior_ptid);

  gdb_assert (b->type == bp_gnu_ifunc_resolver);

  for (b_return = b->related_breakpoint; b_return != b;
       b_return = b_return->related_breakpoint)
    {
      gdb_assert (b_return->type == bp_gnu_ifunc_resolver_return);
      gdb_assert (b_return->loc != NULL && b_return->loc->next == NULL);
      gdb_assert (frame_id_p (b_return->frame_id));

      if (b_return->thread == thread_id
	  && b_return->loc->requested_address == prev_pc
	  && frame_id_eq (b_return->frame_id, prev_frame_id))
	break;
    }

  if (b_return == b)
    {
      struct symtab_and_line sal;

      /* No need to call find_pc_line for symbols resolving as this is only
	 a helper breakpointer never shown to the user.  */

      init_sal (&sal);
      sal.pspace = current_inferior ()->pspace;
      sal.pc = prev_pc;
      sal.section = find_pc_overlay (sal.pc);
      sal.explicit_pc = 1;
      b_return = set_momentary_breakpoint (get_frame_arch (prev_frame), sal,
					   prev_frame_id,
					   bp_gnu_ifunc_resolver_return);

      /* set_momentary_breakpoint invalidates PREV_FRAME.  */
      prev_frame = NULL;

      /* Add new b_return to the ring list b->related_breakpoint.  */
      gdb_assert (b_return->related_breakpoint == b_return);
      b_return->related_breakpoint = b->related_breakpoint;
      b->related_breakpoint = b_return;
    }
}

/* Handle inferior hit of bp_gnu_ifunc_resolver_return, see its definition.  */

static void
elf_gnu_ifunc_resolver_return_stop (struct breakpoint *b)
{
  struct gdbarch *gdbarch = get_frame_arch (get_current_frame ());
  struct type *func_func_type = builtin_type (gdbarch)->builtin_func_func;
  struct type *value_type = TYPE_TARGET_TYPE (func_func_type);
  struct regcache *regcache = get_thread_regcache (inferior_ptid);
  struct value *func_func;
  struct value *value;
  CORE_ADDR resolved_address, resolved_pc;
  struct symtab_and_line sal;
  struct symtabs_and_lines sals, sals_end;

  gdb_assert (b->type == bp_gnu_ifunc_resolver_return);

  while (b->related_breakpoint != b)
    {
      struct breakpoint *b_next = b->related_breakpoint;

      switch (b->type)
	{
	case bp_gnu_ifunc_resolver:
	  break;
	case bp_gnu_ifunc_resolver_return:
	  delete_breakpoint (b);
	  break;
	default:
	  internal_error (__FILE__, __LINE__,
			  _("handle_inferior_event: Invalid "
			    "gnu-indirect-function breakpoint type %d"),
			  (int) b->type);
	}
      b = b_next;
    }
  gdb_assert (b->type == bp_gnu_ifunc_resolver);
  gdb_assert (b->loc->next == NULL);

  func_func = allocate_value (func_func_type);
  set_value_address (func_func, b->loc->related_address);

  value = allocate_value (value_type);
  gdbarch_return_value (gdbarch, func_func, value_type, regcache,
			value_contents_raw (value), NULL);
  resolved_address = value_as_address (value);
  resolved_pc = gdbarch_convert_from_func_ptr_addr (gdbarch,
						    resolved_address,
						    &current_target);
  resolved_pc = gdbarch_addr_bits_remove (gdbarch, resolved_pc);

  gdb_assert (current_program_space == b->pspace || b->pspace == NULL);
  elf_gnu_ifunc_record_cache (event_location_to_string (b->location),
			      resolved_pc);

  sal = find_pc_line (resolved_pc, 0);
  sals.nelts = 1;
  sals.sals = &sal;
  sals_end.nelts = 0;

  b->type = bp_breakpoint;
  update_breakpoint_locations (b, sals, sals_end);
}

/* A helper function for elf_symfile_read that reads the minimal
   symbols.  */

static void
elf_read_minimal_symbols (struct objfile *objfile, int symfile_flags,
			  const struct elfinfo *ei)
{
  bfd *synth_abfd, *abfd = objfile->obfd;
  struct cleanup *back_to;
  long symcount = 0, dynsymcount = 0, synthcount, storage_needed;
  asymbol **symbol_table = NULL, **dyn_symbol_table = NULL;
  asymbol *synthsyms;
  struct dbx_symfile_info *dbx;

  if (symtab_create_debug)
    {
      fprintf_unfiltered (gdb_stdlog,
			  "Reading minimal symbols of objfile %s ...\n",
			  objfile_name (objfile));
    }

  /* If we already have minsyms, then we can skip some work here.
     However, if there were stabs or mdebug sections, we go ahead and
     redo all the work anyway, because the psym readers for those
     kinds of debuginfo need extra information found here.  This can
     go away once all types of symbols are in the per-BFD object.  */
  if (objfile->per_bfd->minsyms_read
      && ei->stabsect == NULL
      && ei->mdebugsect == NULL)
    {
      if (symtab_create_debug)
	fprintf_unfiltered (gdb_stdlog,
			    "... minimal symbols previously read\n");
      return;
    }

  init_minimal_symbol_collection ();
  back_to = make_cleanup_discard_minimal_symbols ();

  /* Allocate struct to keep track of the symfile.  */
  dbx = XCNEW (struct dbx_symfile_info);
  set_objfile_data (objfile, dbx_objfile_data_key, dbx);

  /* Process the normal ELF symbol table first.  */

  storage_needed = bfd_get_symtab_upper_bound (objfile->obfd);
  if (storage_needed < 0)
    error (_("Can't read symbols from %s: %s"),
	   bfd_get_filename (objfile->obfd),
	   bfd_errmsg (bfd_get_error ()));

  if (storage_needed > 0)
    {
      /* Memory gets permanently referenced from ABFD after
	 bfd_canonicalize_symtab so it must not get freed before ABFD gets.  */

      symbol_table = bfd_alloc (abfd, storage_needed);
      symcount = bfd_canonicalize_symtab (objfile->obfd, symbol_table);

      if (symcount < 0)
	error (_("Can't read symbols from %s: %s"),
	       bfd_get_filename (objfile->obfd),
	       bfd_errmsg (bfd_get_error ()));

      elf_symtab_read (objfile, ST_REGULAR, symcount, symbol_table, 0);
    }

  /* Add the dynamic symbols.  */

  storage_needed = bfd_get_dynamic_symtab_upper_bound (objfile->obfd);

  if (storage_needed > 0)
    {
      /* Memory gets permanently referenced from ABFD after
	 bfd_get_synthetic_symtab so it must not get freed before ABFD gets.
	 It happens only in the case when elf_slurp_reloc_table sees
	 asection->relocation NULL.  Determining which section is asection is
	 done by _bfd_elf_get_synthetic_symtab which is all a bfd
	 implementation detail, though.  */

      dyn_symbol_table = bfd_alloc (abfd, storage_needed);
      dynsymcount = bfd_canonicalize_dynamic_symtab (objfile->obfd,
						     dyn_symbol_table);

      if (dynsymcount < 0)
	error (_("Can't read symbols from %s: %s"),
	       bfd_get_filename (objfile->obfd),
	       bfd_errmsg (bfd_get_error ()));

      elf_symtab_read (objfile, ST_DYNAMIC, dynsymcount, dyn_symbol_table, 0);

      elf_rel_plt_read (objfile, dyn_symbol_table);
    }

  /* Contrary to binutils --strip-debug/--only-keep-debug the strip command from
     elfutils (eu-strip) moves even the .symtab section into the .debug file.

     bfd_get_synthetic_symtab on ppc64 for each function descriptor ELF symbol
     'name' creates a new BSF_SYNTHETIC ELF symbol '.name' with its code
     address.  But with eu-strip files bfd_get_synthetic_symtab would fail to
     read the code address from .opd while it reads the .symtab section from
     a separate debug info file as the .opd section is SHT_NOBITS there.

     With SYNTH_ABFD the .opd section will be read from the original
     backlinked binary where it is valid.  */

  if (objfile->separate_debug_objfile_backlink)
    synth_abfd = objfile->separate_debug_objfile_backlink->obfd;
  else
    synth_abfd = abfd;

  /* Add synthetic symbols - for instance, names for any PLT entries.  */

  synthcount = bfd_get_synthetic_symtab (synth_abfd, symcount, symbol_table,
					 dynsymcount, dyn_symbol_table,
					 &synthsyms);
  if (synthcount > 0)
    {
      asymbol **synth_symbol_table;
      long i;

      make_cleanup (xfree, synthsyms);
      synth_symbol_table = xmalloc (sizeof (asymbol *) * synthcount);
      for (i = 0; i < synthcount; i++)
	synth_symbol_table[i] = synthsyms + i;
      make_cleanup (xfree, synth_symbol_table);
      elf_symtab_read (objfile, ST_SYNTHETIC, synthcount,
		       synth_symbol_table, 1);
    }

  /* Install any minimal symbols that have been collected as the current
     minimal symbols for this objfile.  The debug readers below this point
     should not generate new minimal symbols; if they do it's their
     responsibility to install them.  "mdebug" appears to be the only one
     which will do this.  */

  install_minimal_symbols (objfile);
  do_cleanups (back_to);

  if (symtab_create_debug)
    fprintf_unfiltered (gdb_stdlog, "Done reading minimal symbols.\n");
}

/* Scan and build partial symbols for a symbol file.
   We have been initialized by a call to elf_symfile_init, which
   currently does nothing.

   This function only does the minimum work necessary for letting the
   user "name" things symbolically; it does not read the entire symtab.
   Instead, it reads the external and static symbols and puts them in partial
   symbol tables.  When more extensive information is requested of a
   file, the corresponding partial symbol table is mutated into a full
   fledged symbol table by going back and reading the symbols
   for real.

   We look for sections with specific names, to tell us what debug
   format to look for:  FIXME!!!

   elfstab_build_psymtabs() handles STABS symbols;
   mdebug_build_psymtabs() handles ECOFF debugging information.

   Note that ELF files have a "minimal" symbol table, which looks a lot
   like a COFF symbol table, but has only the minimal information necessary
   for linking.  We process this also, and use the information to
   build gdb's minimal symbol table.  This gives us some minimal debugging
   capability even for files compiled without -g.  */

static void
elf_symfile_read (struct objfile *objfile, int symfile_flags)
{
  bfd *abfd = objfile->obfd;
  struct elfinfo ei;

  memset ((char *) &ei, 0, sizeof (ei));
  bfd_map_over_sections (abfd, elf_locate_sections, (void *) & ei);

  elf_read_minimal_symbols (objfile, symfile_flags, &ei);

  /* ELF debugging information is inserted into the psymtab in the
     order of least informative first - most informative last.  Since
     the psymtab table is searched `most recent insertion first' this
     increases the probability that more detailed debug information
     for a section is found.

     For instance, an object file might contain both .mdebug (XCOFF)
     and .debug_info (DWARF2) sections then .mdebug is inserted first
     (searched last) and DWARF2 is inserted last (searched first).  If
     we don't do this then the XCOFF info is found first - for code in
     an included file XCOFF info is useless.  */

  if (ei.mdebugsect)
    {
      const struct ecoff_debug_swap *swap;

      /* .mdebug section, presumably holding ECOFF debugging
         information.  */
      swap = get_elf_backend_data (abfd)->elf_backend_ecoff_debug_swap;
      if (swap)
	elfmdebug_build_psymtabs (objfile, swap, ei.mdebugsect);
    }
  if (ei.stabsect)
    {
      asection *str_sect;

      /* Stab sections have an associated string table that looks like
         a separate section.  */
      str_sect = bfd_get_section_by_name (abfd, ".stabstr");

      /* FIXME should probably warn about a stab section without a stabstr.  */
      if (str_sect)
	elfstab_build_psymtabs (objfile,
				ei.stabsect,
				str_sect->filepos,
				bfd_section_size (abfd, str_sect));
    }

  if (dwarf2_has_info (objfile, NULL))
    {
      /* elf_sym_fns_gdb_index cannot handle simultaneous non-DWARF debug
	 information present in OBJFILE.  If there is such debug info present
	 never use .gdb_index.  */

      if (!objfile_has_partial_symbols (objfile)
	  && dwarf2_initialize_objfile (objfile))
	objfile_set_sym_fns (objfile, &elf_sym_fns_gdb_index);
      else
	{
	  /* It is ok to do this even if the stabs reader made some
	     partial symbols, because OBJF_PSYMTABS_READ has not been
	     set, and so our lazy reader function will still be called
	     when needed.  */
	  objfile_set_sym_fns (objfile, &elf_sym_fns_lazy_psyms);
	}
    }
  /* If the file has its own symbol tables it has no separate debug
     info.  `.dynsym'/`.symtab' go to MSYMBOLS, `.debug_info' goes to
     SYMTABS/PSYMTABS.  `.gnu_debuglink' may no longer be present with
     `.note.gnu.build-id'.

     .gnu_debugdata is !objfile_has_partial_symbols because it contains only
     .symtab, not .debug_* section.  But if we already added .gnu_debugdata as
     an objfile via find_separate_debug_file_in_section there was no separate
     debug info available.  Therefore do not attempt to search for another one,
     objfile->separate_debug_objfile->separate_debug_objfile GDB guarantees to
     be NULL and we would possibly violate it.  */

  else if (!objfile_has_partial_symbols (objfile)
	   && objfile->separate_debug_objfile == NULL
	   && objfile->separate_debug_objfile_backlink == NULL)
    {
      char *debugfile = NULL;
      char *sysroot = gdb_sysroot;

      if (sysroot != NULL && extension_prefixed_p (sysroot))
	{
	  int find_flags = (FIND_HOOK_WANT_SEPARATE_DEBUG_INFORMATION |
			    FIND_HOOK_NAME_IS_LOCAL );
	  if ((symfile_flags & SYMFILE_MAINLINE) == 0)
	    find_flags |= FIND_HOOK_IS_SOLIB;

	  sysroot += strlen (EXTENSION_SYSROOT_PREFIX);
	  debugfile = invoke_solib_find_hook (
	    sysroot,
	    bfd_get_filename (abfd),
	    find_flags,
	    NULL);
	}

      if (debugfile == NULL)
	debugfile = find_separate_debug_file_by_buildid (objfile);

      if (debugfile == NULL)
	debugfile = find_separate_debug_file_by_debuglink (objfile);

      if (debugfile)
	{
	  struct cleanup *cleanup = make_cleanup (xfree, debugfile);
	  bfd *abfd = symfile_bfd_open (debugfile);

	  make_cleanup_bfd_unref (abfd);
	  symbol_file_add_separate (abfd, debugfile, symfile_flags, objfile);
	  do_cleanups (cleanup);
	}
    }
}

/* Callback to lazily read psymtabs.  */

static void
read_psyms (struct objfile *objfile)
{
  if (dwarf2_has_info (objfile, NULL))
    dwarf2_build_psymtabs (objfile);
}

/* Initialize anything that needs initializing when a completely new symbol
   file is specified (not just adding some symbols from another file, e.g. a
   shared library).

   We reinitialize buildsym, since we may be reading stabs from an ELF
   file.  */

static void
elf_new_init (struct objfile *ignore)
{
  stabsread_new_init ();
  buildsym_new_init ();
}

/* Perform any local cleanups required when we are done with a particular
   objfile.  I.E, we are in the process of discarding all symbol information
   for an objfile, freeing up all memory held for it, and unlinking the
   objfile struct from the global list of known objfiles.  */

static void
elf_symfile_finish (struct objfile *objfile)
{
  dwarf2_free_objfile (objfile);
}

/* ELF specific initialization routine for reading symbols.  */

static void
elf_symfile_init (struct objfile *objfile)
{
  /* ELF objects may be reordered, so set OBJF_REORDERED.  If we
     find this causes a significant slowdown in gdb then we could
     set it in the debug symbol readers only when necessary.  */
  objfile->flags |= OBJF_REORDERED;
}

/* Implementation of `sym_get_probes', as documented in symfile.h.  */

static VEC (probe_p) *
elf_get_probes (struct objfile *objfile)
{
  VEC (probe_p) *probes_per_bfd;

  /* Have we parsed this objfile's probes already?  */
  probes_per_bfd = bfd_data (objfile->obfd, probe_key);

  if (!probes_per_bfd)
    {
      int ix;
      const struct probe_ops *probe_ops;

      /* Here we try to gather information about all types of probes from the
	 objfile.  */
      for (ix = 0; VEC_iterate (probe_ops_cp, all_probe_ops, ix, probe_ops);
	   ix++)
	probe_ops->get_probes (&probes_per_bfd, objfile);

      if (probes_per_bfd == NULL)
	{
	  VEC_reserve (probe_p, probes_per_bfd, 1);
	  gdb_assert (probes_per_bfd != NULL);
	}

      set_bfd_data (objfile->obfd, probe_key, probes_per_bfd);
    }

  return probes_per_bfd;
}

/* Helper function used to free the space allocated for storing SystemTap
   probe information.  */

static void
probe_key_free (bfd *abfd, void *d)
{
  int ix;
  VEC (probe_p) *probes = d;
  struct probe *probe;

  for (ix = 0; VEC_iterate (probe_p, probes, ix, probe); ix++)
    probe->pops->destroy (probe);

  VEC_free (probe_p, probes);
}



/* Implementation `sym_probe_fns', as documented in symfile.h.  */

static const struct sym_probe_fns elf_probe_fns =
{
  elf_get_probes,		    /* sym_get_probes */
};

/* Register that we are able to handle ELF object file formats.  */

static const struct sym_fns elf_sym_fns =
{
  elf_new_init,			/* init anything gbl to entire symtab */
  elf_symfile_init,		/* read initial info, setup for sym_read() */
  elf_symfile_read,		/* read a symbol file into symtab */
  NULL,				/* sym_read_psymbols */
  elf_symfile_finish,		/* finished with file, cleanup */
  default_symfile_offsets,	/* Translate ext. to int. relocation */
  elf_symfile_segments,		/* Get segment information from a file.  */
  NULL,
  default_symfile_relocate,	/* Relocate a debug section.  */
  &elf_probe_fns,		/* sym_probe_fns */
  &psym_functions
};

/* The same as elf_sym_fns, but not registered and lazily reads
   psymbols.  */

const struct sym_fns elf_sym_fns_lazy_psyms =
{
  elf_new_init,			/* init anything gbl to entire symtab */
  elf_symfile_init,		/* read initial info, setup for sym_read() */
  elf_symfile_read,		/* read a symbol file into symtab */
  read_psyms,			/* sym_read_psymbols */
  elf_symfile_finish,		/* finished with file, cleanup */
  default_symfile_offsets,	/* Translate ext. to int. relocation */
  elf_symfile_segments,		/* Get segment information from a file.  */
  NULL,
  default_symfile_relocate,	/* Relocate a debug section.  */
  &elf_probe_fns,		/* sym_probe_fns */
  &psym_functions
};

/* The same as elf_sym_fns, but not registered and uses the
   DWARF-specific GNU index rather than psymtab.  */
const struct sym_fns elf_sym_fns_gdb_index =
{
  elf_new_init,			/* init anything gbl to entire symab */
  elf_symfile_init,		/* read initial info, setup for sym_red() */
  elf_symfile_read,		/* read a symbol file into symtab */
  NULL,				/* sym_read_psymbols */
  elf_symfile_finish,		/* finished with file, cleanup */
  default_symfile_offsets,	/* Translate ext. to int. relocatin */
  elf_symfile_segments,		/* Get segment information from a file.  */
  NULL,
  default_symfile_relocate,	/* Relocate a debug section.  */
  &elf_probe_fns,		/* sym_probe_fns */
  &dwarf2_gdb_index_functions
};

/* STT_GNU_IFUNC resolver vector to be installed to gnu_ifunc_fns_p.  */

static const struct gnu_ifunc_fns elf_gnu_ifunc_fns =
{
  elf_gnu_ifunc_resolve_addr,
  elf_gnu_ifunc_resolve_name,
  elf_gnu_ifunc_resolver_stop,
  elf_gnu_ifunc_resolver_return_stop
};

void
_initialize_elfread (void)
{
  probe_key = register_bfd_data_with_cleanup (NULL, probe_key_free);
  add_symtab_fns (bfd_target_elf_flavour, &elf_sym_fns);

  elf_objfile_gnu_ifunc_cache_data = register_objfile_data ();
  gnu_ifunc_fns_p = &elf_gnu_ifunc_fns;
}<|MERGE_RESOLUTION|>--- conflicted
+++ resolved
@@ -45,11 +45,8 @@
 #include "bcache.h"
 #include "gdb_bfd.h"
 #include "build-id.h"
-<<<<<<< HEAD
 #include "extension.h"
-=======
 #include "location.h"
->>>>>>> 16ad13ec
 
 extern void _initialize_elfread (void);
 
