--- conflicted
+++ resolved
@@ -124,7 +124,6 @@
 #include <sys/ptrace.h>
 #include <sys/uio.h>
 
-<<<<<<< HEAD
 #ifdef __ANDROID__
 /* Work around buggy NDK headers */
 #define ptrace(a,b,c,d) ptrace((a),(b),(void*)(c),(void*)(d))
@@ -143,9 +142,6 @@
 #define PTRACE_SETREGSET	0x4205
 #endif
 
-
-=======
->>>>>>> c325601c
 #ifndef PTRACE_GET_THREAD_AREA
 #define PTRACE_GET_THREAD_AREA 25
 #endif
