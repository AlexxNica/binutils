--- conflicted
+++ resolved
@@ -185,26 +185,6 @@
   return linux_proc_pid_is_zombie_maybe_warn (pid, 1);
 }
 
-<<<<<<< HEAD
-/* See linux-procfs.h declaration.  */
-
-char *
-linux_proc_pid_get_ns (pid_t pid, const char *ns)
-{
-  char buf[100];
-  char nsval[64];
-  int ret;
-  xsnprintf (buf, sizeof (buf), "/proc/%d/ns/%s", (int) pid, ns);
-  ret = readlink (buf, nsval, sizeof (nsval));
-  if (0 < ret && ret < sizeof (nsval))
-    {
-      nsval[ret] = '\0';
-      return xstrdup (nsval);
-    }
-
-  return NULL;
-}
-
 char *
 linux_proc_tid_get_name (ptid_t ptid)
 {
@@ -236,9 +216,6 @@
   return NULL;
 }
 
-
-=======
->>>>>>> c325601c
 /* See linux-procfs.h.  */
 
 void
