--- conflicted
+++ resolved
@@ -149,13 +149,8 @@
    * machines since a sysroot will almost always be set.
 */
 
-<<<<<<< HEAD
-char *
-solib_find (char *in_pathname, struct so_list *so, int *fd)
-=======
 static char *
 solib_find_1 (char *in_pathname, int *fd, int is_solib)
->>>>>>> 4bc0608a
 {
   const struct target_so_ops *ops = solib_ops (target_gdbarch ());
   int found_file = -1;
@@ -426,7 +421,7 @@
    above.  */
 
 char *
-solib_find (char *in_pathname, int *fd)
+solib_find (char *in_pathname, struct so_list* so, int *fd)
 {
   const char *solib_symbols_extension
     = gdbarch_solib_symbols_extension (target_gdbarch ());
